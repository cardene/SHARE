from rest_framework import serializers

from share import models
from share.models import ChangeSet
from share.serializers import PersonSerializer


class RawDataSerializer(serializers.ModelSerializer):
    class Meta:
        model = models.RawData
        fields = ('source', 'provider_doc_id', 'data', 'sha256', 'date_seen', 'date_harvested')


class NormalizedDataSerializer(serializers.ModelSerializer):
    class Meta:
        model = models.NormalizedData
        fields = ('created_at', 'normalized_data', 'source')


class ChangeSerializer(serializers.ModelSerializer):
    self = serializers.HyperlinkedIdentityField(view_name='api:change-detail')
    class Meta:
        model = models.Change
        fields = ('self', 'id', 'change', 'node_id', 'type', 'target', 'target_version')


class ShareUserSerializer(serializers.ModelSerializer):
    def __init__(self, *args, **kwargs):
        super(ShareUserSerializer, self).__init__(*args, **kwargs)
        if kwargs.get('token', False):
            self.fields.update({
                'token': serializers.SerializerMethodField()
            })
        self.fields.update({
            '🦄': serializers.SerializerMethodField(method_name='is_superuser'),
            '🤖': serializers.SerializerMethodField(method_name='is_robot'),
        })


    def is_robot(self, obj):
        return obj.is_robot

    def get_token(self, obj):
        try:
            return obj.accesstoken_set.first().token
        except AttributeError:
            return None

    def is_superuser(self, obj):
        return obj.is_superuser

    class Meta:
        model = models.ShareUser
<<<<<<< HEAD
        fields = ('username', 'first_name', 'last_name', 'email', 'date_joined', 'last_login', 'is_active', 'token', 'gravatar', 'locale', 'time_zone')


class ProviderSerializer(ShareUserSerializer):
    def __init__(self, *args, **kwargs):
        super(ShareUserSerializer, self).__init__(*args, **kwargs)
        self.fields.update({
            '🤖': serializers.SerializerMethodField(method_name='is_robot'),
            'provider_name': serializers.SerializerMethodField(method_name='provider_name')
        })

    def provider_name(self, obj):
        return obj.username.replace('providers.', '')

    class Meta:
        model = models.ShareUser
        fields = ('home_page', 'long_title', 'date_joined', 'gravatar')
=======
        fields = (
        'username', 'first_name', 'last_name', 'email', 'date_joined', 'last_login', 'is_active', 'gravatar',
        'locale', 'time_zone')


class ChangeSetSerializer(serializers.ModelSerializer):
    # changes = ChangeSerializer(many=True)
    change_count = serializers.SerializerMethodField()
    self = serializers.HyperlinkedIdentityField(view_name='api:changeset-detail')
    source = ShareUserSerializer(source='normalized_data.source')
    status = serializers.SerializerMethodField()

    def get_status(self, obj):
        return ChangeSet.STATUS[obj.status]

    def get_change_count(self, obj):
        return obj.changes.count()

    class Meta:
        model = models.ChangeSet
        fields = ('self', 'submitted_at', 'change_count', 'source', 'status')

>>>>>>> 0450dd20
<|MERGE_RESOLUTION|>--- conflicted
+++ resolved
@@ -51,25 +51,6 @@
 
     class Meta:
         model = models.ShareUser
-<<<<<<< HEAD
-        fields = ('username', 'first_name', 'last_name', 'email', 'date_joined', 'last_login', 'is_active', 'token', 'gravatar', 'locale', 'time_zone')
-
-
-class ProviderSerializer(ShareUserSerializer):
-    def __init__(self, *args, **kwargs):
-        super(ShareUserSerializer, self).__init__(*args, **kwargs)
-        self.fields.update({
-            '🤖': serializers.SerializerMethodField(method_name='is_robot'),
-            'provider_name': serializers.SerializerMethodField(method_name='provider_name')
-        })
-
-    def provider_name(self, obj):
-        return obj.username.replace('providers.', '')
-
-    class Meta:
-        model = models.ShareUser
-        fields = ('home_page', 'long_title', 'date_joined', 'gravatar')
-=======
         fields = (
         'username', 'first_name', 'last_name', 'email', 'date_joined', 'last_login', 'is_active', 'gravatar',
         'locale', 'time_zone')
@@ -92,4 +73,18 @@
         model = models.ChangeSet
         fields = ('self', 'submitted_at', 'change_count', 'source', 'status')
 
->>>>>>> 0450dd20
+
+class ProviderSerializer(ShareUserSerializer):
+    def __init__(self, *args, **kwargs):
+        super(ShareUserSerializer, self).__init__(*args, **kwargs)
+        self.fields.update({
+            '🤖': serializers.SerializerMethodField(method_name='is_robot'),
+            'provider_name': serializers.SerializerMethodField(method_name='provider_name')
+        })
+
+    def provider_name(self, obj):
+        return obj.username.replace('providers.', '')
+
+    class Meta:
+        model = models.ShareUser
+        fields = ('home_page', 'long_title', 'date_joined', 'gravatar')