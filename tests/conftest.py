import pytest

from django.core.management import call_command

from share.models import Person, NormalizedData, Change, ChangeSet
from share.models import Publication
from share.models import ShareUser
from share.change import ChangeNode, ChangeGraph


@pytest.fixture(autouse=True)
def apply_test_settings(settings):
    settings.CELERY_ALWAYS_EAGER = True


@pytest.fixture
def trusted_user():
    user = ShareUser(username='trusted_tester', is_trusted=True)
    user.save()
    return user


@pytest.fixture
def share_source():
    source = ShareUser(username='tester')
    source.save()
    return source


@pytest.fixture
def normalized_data(share_source):
    normalized_data = NormalizedData(source=share_source, normalized_data={})
    normalized_data.save()
    return normalized_data


@pytest.fixture
def normalized_data_id(normalized_data):
    return normalized_data.id


@pytest.fixture
def change_set(normalized_data_id):
    return ChangeSet.objects.create(normalized_data_id=normalized_data_id)


@pytest.fixture
def change_node():
    return ChangeNode.from_jsonld({
        '@id': '_:1234',
        '@type': 'person',
        'given_name': 'No',
        'family_name': 'Matter',
    }, disambiguate=False)


@pytest.fixture
def change_factory(share_source, change_set, change_node):
    class ChangeFactory:
        def from_graph(self, graph, disambiguate=False):
            nd = NormalizedData.objects.create(normalized_data=graph, source=share_source)
            return ChangeSet.objects.from_graph(
                ChangeGraph.from_jsonld(
                    graph,
                    disambiguate=disambiguate,
                ),
                nd.pk
            )

        def get(self):
            return Change.objects.from_node(change_node, change_set)

    return ChangeFactory()


@pytest.fixture
def change_ids(change_factory):
    class ChangeIdFactory:
        def get(self):
            return change_factory.get().id
    return ChangeIdFactory()


@pytest.fixture
def john_doe(share_source, change_ids):
    return Person.objects.create(given_name='John', family_name='Doe', change_id=change_ids.get())


@pytest.fixture
def jane_doe(share_source, change_ids):
    return Person.objects.create(given_name='Jane', family_name='Doe', change_id=change_ids.get())


@pytest.fixture
<<<<<<< HEAD
def django_db_setup(django_db_setup, django_db_blocker):
    with django_db_blocker.unblock():
        call_command('loaddata', 'tests/initial-data.yaml')
=======
def all_about_anteaters(share_source, change_ids):
    return Publication.objects.create(title='All about Anteaters', change_id=change_ids.get())
>>>>>>> 5be0d505
<|MERGE_RESOLUTION|>--- conflicted
+++ resolved
@@ -92,11 +92,11 @@
 
 
 @pytest.fixture
-<<<<<<< HEAD
+def all_about_anteaters(share_source, change_ids):
+    return Publication.objects.create(title='All about Anteaters', change_id=change_ids.get())
+
+
+@pytest.fixture
 def django_db_setup(django_db_setup, django_db_blocker):
     with django_db_blocker.unblock():
-        call_command('loaddata', 'tests/initial-data.yaml')
-=======
-def all_about_anteaters(share_source, change_ids):
-    return Publication.objects.create(title='All about Anteaters', change_id=change_ids.get())
->>>>>>> 5be0d505
+        call_command('loaddata', 'tests/initial-data.yaml')