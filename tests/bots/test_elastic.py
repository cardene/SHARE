--- conflicted
+++ resolved
@@ -64,7 +64,7 @@
             factories.WorkIdentifierFactory(uri='http://example.com/{}/{}'.format(i, i), creative_work=work2)
         factories.WorkIdentifierFactory(creative_work=work2)
 
-        tasks.IndexModelTask().apply((1, elastic.config.label, 'creativework', [work1.id, work2.id]))
+        tasks.index_model('creativework', [work1.id, work2.id])
 
         elastic.es_client.get(index=elastic.es_index, doc_type='creativeworks', id=IDObfuscator.encode(work1))
 
@@ -77,7 +77,7 @@
         sources = [factories.SourceFactory() for _ in range(4)]
         work.sources.add(*[s.user for s in sources])
 
-        tasks.IndexModelTask().apply((1, elastic.config.label, 'creativework', [work.id]))
+        tasks.index_model('creativework', [work.id])
 
         elastic.es_client.indices.refresh(index=elastic.es_index)
 
@@ -127,7 +127,6 @@
         with pytest.raises(NotFoundError):
             elastic.es_client.get(index=elastic.es_index, doc_type='sources', id=source.name)
 
-<<<<<<< HEAD
     def test_51_identifiers_rejected(self, elastic):
         work1 = factories.AbstractCreativeWorkFactory()
         work2 = factories.AbstractCreativeWorkFactory()
@@ -143,8 +142,6 @@
         with pytest.raises(NotFoundError):
             elastic.es_client.get(index=elastic.es_index, doc_type='creativeworks', id=IDObfuscator.encode(work2))
 
-=======
->>>>>>> f1e7c07b
 
 @pytest.mark.django_db
 class TestJanitorTask:
