import abc
import collections
import datetime
import logging
import types
import warnings

import pendulum
import requests

<<<<<<< HEAD
from django.utils import timezone

from share.harvest.exceptions import HarvesterDisabledError
from share.harvest.ratelimit import RateLimittedProxy
from share.harvest.serialization import DeprecatedDefaultSerializer
from share.models import RawDatum
=======
from django.conf import settings

>>>>>>> f1e7c07b


logger = logging.getLogger(__name__)
FetchResult = collections.namedtuple('FetchResult', ('identifier', 'datum'))


class BaseHarvester(metaclass=abc.ABCMeta):
    """

    Fetch:
        Aquire and serialize data from a remote source, respecting rate limits.
        fetch* methods return a generator that yield FetchResult objects

    Harvest:
        Fetch and store data, respecting global rate limits.
        harvest* methods return a generator that yield RawDatum objects

    """

    SERIALIZER_CLASS = DeprecatedDefaultSerializer

    def __init__(self, source_config, pretty=False, **kwargs):
        """

        Args:
            source_config (SourceConfig):
            pretty (bool, optional): Defaults to False.
            **kwargs: Custom kwargs, generally from the source_config. Stored in self.kwargs

        """
        self.kwargs = kwargs
<<<<<<< HEAD
        self.config = source_config
        self.serializer = self.SERIALIZER_CLASS(pretty)

        # TODO Add custom user agent
        self.requests = RateLimittedProxy(requests.Session(), self.config.rate_limit_allowance, self.config.rate_limit_period)
=======

        session = requests.Session()
        session.headers.update({'User-Agent': settings.SHARE_USER_AGENT})
        # TODO Make rate limit apply across threads
        self.requests = RateLimittedProxy(session, self.config.rate_limit_allowance, self.config.rate_limit_period)
>>>>>>> f1e7c07b

    def fetch_id(self, identifier):
        """Fetch a document by provider ID.

        Optional to implement, intended for dev and manual testing.

        Args:
            identifier (str): Unique ID the provider uses to identify works.

        Returns:
            FetchResult

        """
        raise NotImplementedError('{!r} does not support fetching by ID'.format(self))

    def fetch(self, today=False, **kwargs):
        """Fetch data from today.

        Yields:
            FetchResult

        """
        return self.fetch_date_range(datetime.date.today() - datetime.timedelta(days=1), datetime.date.today(), **kwargs)

    def fetch_date(self, date: datetime.date, **kwargs):
        """Fetch data from the specified date.

        Yields:
            FetchResult
        """
        return self.fetch_date_range(date - datetime.timedelta(days=1), date, **kwargs)

    def fetch_date_range(self, start, end, limit=None, **kwargs):
        """Fetch data from the specified date range.

        Yields:
            FetchResult

        """
        if not isinstance(start, datetime.date):
            raise TypeError('start must be a datetime.date. Got {!r}'.format(start))

        if not isinstance(end, datetime.date):
            raise TypeError('end must be a datetime.date. Got {!r}'.format(end))

        if start >= end:
            raise ValueError('start must be before end. {!r} > {!r}'.format(start, end))

        if limit == 0:
            return  # No need to do anything

        # Cast to datetimes for compat reasons
        start = pendulum.Pendulum.instance(datetime.datetime.combine(start, datetime.time(0, 0, 0, 0, timezone.utc)))
        end = pendulum.Pendulum.instance(datetime.datetime.combine(end, datetime.time(0, 0, 0, 0, timezone.utc)))

        if hasattr(self, 'shift_range'):
            warnings.warn(
                '{!r} implements a deprecated interface. '
                'Handle date transforms in _do_fetch. '
                'shift_range will no longer be called in SHARE 2.9.0'.format(self),
                DeprecationWarning
            )
            start, end = self.shift_range(start, end)

        data_gen = self._do_fetch(start, end, **kwargs)

        if not isinstance(data_gen, types.GeneratorType) and len(data_gen) != 0:
            raise TypeError('{!r}._do_fetch must return a GeneratorType for optimal performance and memory usage'.format(self))

        for i, (identifier, datum) in enumerate(data_gen):
            yield FetchResult(identifier, self.serializer.serialize(datum))

            if limit is not None and i >= limit:
                break

    def harvest_id(self, identifier):
        """Harvest a document by ID.

        Note:
            Dependant on whether or not fetch_id is implemented.

        Args:
            identifier (str): Unique ID the provider uses to identify works.

        Returns:
            RawDatum

        """
        res = self.fetch_by_id(identifier)
        return RawDatum.objects.store_data(res.identifier, res.datum, self.config)

    def harvest(self, **kwargs):
        """Fetch data from yesterday.

        Yields:
            RawDatum

        """
        return self.harvest_date(datetime.date.today(), **kwargs)

    def harvest_date(self, date, **kwargs):
        """Harvest data from the specified date.

        Yields:
            RawDatum

        """
        return self.harvest_date_range(date - datetime.timedelta(days=1), date, **kwargs)

    def harvest_date_range(self, start, end, limit=None, force=False, ignore_disabled=False, **kwargs):
        """Fetch data from the specified date range.

        Args:
            start (date):
            end (date):
            limit (int, optional): The maximum number of unique data to harvest. Defaults to None.
            force (bool, optional): Disable all safety checks, unexpected exceptions will still be raised. Defaults to False.
            ignore_disabled (bool, optional): Don't check if this Harvester or Source is disabled or deleted. Defaults to False.
            **kwargs: Forwared to _do_fetch.

        Yields:
            RawDatum

        """
        if self.serializer.pretty:
            raise ValueError('To ensure that data is optimally deduplicated, harvests may not occur while using a pretty serializer.')

        if (self.config.disabled or self.config.source.is_deleted) and not (force or ignore_disabled):
            raise HarvesterDisabledError('Harvester {!r} is disabled. Either enable it, run with force=True, or ignore_disabled=True.'.format(self.config))

        with self.config.acquire_lock(required=not force):
            logger.info('Harvesting %s - %s from %r', start, end, self.config)
            yield from RawDatum.objects.store_chunk(self.config, self.fetch_date_range(start, end, **kwargs), limit=limit)

    def harvest_from_log(self, harvest_log, **kwargs):
        """Harvest data as specified by the given harvest_log.

        Args:
            harvest_log (HarvestLog): The HarvestLog that describes the parameters of this harvest
            limit (int, optional): The maximum number of unique data to harvest. Defaults to None.
            **kwargs: Forwared to harvest_date_range.

        Yields:
            RawDatum

        """
        error = None
        datum_ids = []
        logger.info('Harvesting %r', harvest_log)

        with harvest_log.handle(self.VERSION):
            try:
                for datum in self.harvest_date_range(harvest_log.start_date, harvest_log.end_date, **kwargs):
                    datum_ids.append(datum.id)
                    yield datum
            except Exception as e:
                error = e
                raise error
            finally:
                try:
                    harvest_log.raw_data.add(*datum_ids)
                except Exception as e:
                    logger.exception('Failed to connection %r to raw data', harvest_log)
                    # Avoid shadowing the original error
                    if not error:
                        raise e

    def _do_fetch(self, start, end, **kwargs):
        """Fetch date from this source inside of the given date range.

        The given date range should be treated as [start, end)

        Any HTTP[S] requests MUST be sent using the self.requests client.
        It will automatically enforce rate limits

        Args:
            start_date (datetime): Date to start fetching data from, inclusively.
            end_date (datetime): Date to fetch data up to, exclusively.
            **kwargs: Arbitrary kwargs passed to subclasses, used to customize harvesting.

        Returns:
            Iterator<FetchResult>: The fetched data.

        """
        if hasattr(self, 'do_harvest'):
            warnings.warn(
                '{!r} implements a deprecated interface. '
                'do_harvest has been replaced by _do_fetch for clarity. '
                'do_harvest will no longer be called in SHARE 2.11.0'.format(self),
                DeprecationWarning
            )
            logger.warning('%r implements a deprecated interface. ', self)
            return self.do_harvest(start, end, **kwargs)

        raise NotImplementedError()<|MERGE_RESOLUTION|>--- conflicted
+++ resolved
@@ -8,17 +8,13 @@
 import pendulum
 import requests
 
-<<<<<<< HEAD
+from django.conf import settings
 from django.utils import timezone
 
 from share.harvest.exceptions import HarvesterDisabledError
 from share.harvest.ratelimit import RateLimittedProxy
 from share.harvest.serialization import DeprecatedDefaultSerializer
 from share.models import RawDatum
-=======
-from django.conf import settings
-
->>>>>>> f1e7c07b
 
 
 logger = logging.getLogger(__name__)
@@ -50,19 +46,13 @@
 
         """
         self.kwargs = kwargs
-<<<<<<< HEAD
         self.config = source_config
         self.serializer = self.SERIALIZER_CLASS(pretty)
 
-        # TODO Add custom user agent
-        self.requests = RateLimittedProxy(requests.Session(), self.config.rate_limit_allowance, self.config.rate_limit_period)
-=======
-
-        session = requests.Session()
-        session.headers.update({'User-Agent': settings.SHARE_USER_AGENT})
+        self.session = requests.Session()
+        self.session.headers.update({'User-Agent': settings.SHARE_USER_AGENT})
         # TODO Make rate limit apply across threads
-        self.requests = RateLimittedProxy(session, self.config.rate_limit_allowance, self.config.rate_limit_period)
->>>>>>> f1e7c07b
+        self.requests = RateLimittedProxy(self.session, self.config.rate_limit_allowance, self.config.rate_limit_period)
 
     def fetch_id(self, identifier):
         """Fetch a document by provider ID.
