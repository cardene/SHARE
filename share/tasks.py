import abc
import logging
import datetime

import pendulum
import celery
import requests

from django.apps import apps
from django.conf import settings
from django.core.urlresolvers import reverse
from django.db import transaction

from share.change import ChangeGraph
from share.models import RawData, NormalizedData, ChangeSet, CeleryProviderTask, ShareUser


logger = logging.getLogger(__name__)


class ProviderTask(celery.Task):
    abstract = True

    def run(self, app_label, started_by, *args, **kwargs):
        self.config = apps.get_app_config(app_label)
        self.started_by = ShareUser.objects.get(id=started_by)

        self.task, _ = CeleryProviderTask.objects.update_or_create(
            uuid=self.request.id,
            defaults={
                'name': self.name,
                'app_label': self.config.label,
                'app_version': self.config.version,
                'args': args,
                'kwargs': kwargs,
                'status': CeleryProviderTask.STATUS.started,
                'provider': self.config.user,
                'started_by': self.started_by,
            },
        )
        self.do_run(*args, **kwargs)

    def on_retry(self, exc, task_id, args, kwargs, einfo):
        CeleryProviderTask.objects.filter(uuid=task_id).update(status=CeleryProviderTask.STATUS.retried)

    def on_failure(self, exc, task_id, args, kwargs, einfo):
        CeleryProviderTask.objects.filter(uuid=task_id).update(status=CeleryProviderTask.STATUS.failed)

    def on_success(self, retval, task_id, args, kwargs):
        CeleryProviderTask.objects.filter(uuid=task_id).update(status=CeleryProviderTask.STATUS.succeeded)

    @abc.abstractmethod
    def do_run(self, *args, **kwargs):
        raise NotImplementedError


class HarvesterTask(ProviderTask):

    def apply_async(self, targs=None, tkwargs=None, **kwargs):
        tkwargs = tkwargs or {}
        tkwargs.setdefault('end', datetime.datetime.utcnow().isoformat())
        tkwargs.setdefault('start', (datetime.datetime.utcnow() + datetime.timedelta(-1)).isoformat())
        return super().apply_async(targs, tkwargs, **kwargs)

<<<<<<< HEAD
    def do_run(self, start: [str, datetime.datetime]=None, end: [str, datetime.datetime]=None, force=False):
        if self.config.disabled and not force:
=======
    def do_run(self, start: [str, datetime.datetime]=None, end: [str, datetime.datetime]=None, limit: int=None):
        if self.config.disabled:
>>>>>>> 78606628
            raise Exception('Harvester {} is disabled. Either enable it or disable it\'s celery beat entry'.format(self.config))

        if not start and not end:
            start, end = datetime.timedelta(days=-1), datetime.datetime.utcnow()
        if type(end) is str:
            end = pendulum.parse(end.rstrip('Z'))  # TODO Fix me
        if type(start) is str:
            start = pendulum.parse(start.rstrip('Z'))  # TODO Fix Me

        harvester = self.config.harvester(self.config)

        try:
            logger.info('Starting harvester run for %s %s - %s', self.config.label, start, end)
            raws = harvester.harvest(start, end, limit=limit)
            logger.info('Collected %d data blobs from %s', len(raws), self.config.label)
        except Exception as e:
            logger.exception('Failed harvester task (%s, %s, %s)', self.config.label, start, end)
            raise self.retry(countdown=10, exc=e)

        for raw in raws:
            # attach task
            raw.tasks.add(self.task)

            task = NormalizerTask().apply_async((self.config.label, self.started_by.id, raw.pk,))
            logger.debug('Started normalizer task %s for %s', task, raw.id)


class NormalizerTask(ProviderTask):

    def do_run(self, raw_id):
        raw = RawData.objects.get(pk=raw_id)
        normalizer = self.config.normalizer(self.config)

        assert raw.source == self.config.user, 'RawData is from {}. Tried parsing it as {}'.format(raw.source, self.config)

        logger.info('Starting normalization for %s by %s', raw, normalizer)

        try:
            graph = normalizer.normalize(raw)

            if not graph['@graph']:
                logger.warning('Graph was empty for %s, skipping...', raw)
                return

            normalized_data_url = settings.SHARE_API_URL[0:-1] + reverse('api:normalizeddata-list')
            resp = requests.post(normalized_data_url, json={
                'data': {
                    'type': 'NormalizedData',
                    'attributes': {
                        'data': graph,
                        'raw': {'type': 'RawData', 'id': raw_id},
                        'tasks': [self.task.id]
                    }
                }
            }, headers={'Authorization': self.config.authorization(), 'Content-Type': 'application/vnd.api+json'})
        except Exception as e:
            logger.exception('Failed normalizer task (%s, %d)', self.config.label, raw_id)
            raise self.retry(countdown=10, exc=e)

        if (resp.status_code // 100) != 2:
            raise self.retry(countdown=10, exc=Exception('Unable to submit change graph. Received {!r}, {}'.format(resp, resp.content)))

        logger.info('Successfully submitted change for %s', raw)


class MakeJsonPatches(celery.Task):

    def run(self, normalized_id, started_by_id=None):
        started_by = None
        normalized = NormalizedData.objects.get(pk=normalized_id)
        if started_by_id:
            started_by = ShareUser.objects.get(pk=started_by_id)
        logger.info('%s started make JSON patches for NormalizedData %s at %s', started_by, normalized_id, datetime.datetime.utcnow().isoformat())

        try:
            with transaction.atomic():
                cg = ChangeGraph(normalized.data['@graph'], namespace=normalized.source.username)
                cg.process()
                cs = ChangeSet.objects.from_graph(cg, normalized.id)
                if cs and (normalized.source.is_robot or normalized.source.is_trusted):
                    # TODO: verify change set is not overwriting user created object
                    cs.accept()
        except Exception as e:
            logger.info('Failed make JSON patches for NormalizedData %s with exception %s. Retrying...', normalized_id, e)
            raise self.retry(countdown=10, exc=e)

        logger.info('Finished make JSON patches for NormalizedData %s by %s at %s', normalized_id, started_by, datetime.datetime.utcnow().isoformat())


class BotTask(ProviderTask):

    def do_run(self, last_run=None):
        bot = self.config.get_bot(self.started_by, last_run=last_run)
        logger.info('Running bot %s. Started by %s', bot, self.started_by)
        bot.run()


class ApplySingleChangeSet(celery.Task):
    def run(self, changeset_id=None, started_by_id=None):
        started_by = None
        if changeset_id is None:
            logger.error('Got null changeset_id from {}'.format(started_by_id))
            return
        if started_by_id:
            started_by = ShareUser.objects.get(pk=started_by_id)
        logger.info('{} started apply changeset for {} at {}'.format(started_by, changeset_id, datetime.datetime.utcnow().isoformat()))
        try:
            changeset = ChangeSet.objects.get(id=changeset_id, status=ChangeSet.STATUS.pending)
        except ChangeSet.DoesNotExist as ex:
            logger.exception('Changeset {} does not exist'.format(changeset_id))
        else:
            changeset.accept(save=True)


class ApplyChangeSets(celery.Task):

    def run(self, changeset_ids=list(), started_by_id=None):
        started_by = None
        if started_by_id:
            started_by = ShareUser.objects.get(pk=started_by_id)
        logger.info('{} started apply changesets for {} at {}'.format(started_by, changeset_ids, datetime.datetime.utcnow().isoformat()))

        for changeset_id in changeset_ids:
            ApplySingleChangeSet().apply_async(kwargs=dict(changeset_id=changeset_id, started_by_id=started_by_id))<|MERGE_RESOLUTION|>--- conflicted
+++ resolved
@@ -62,13 +62,8 @@
         tkwargs.setdefault('start', (datetime.datetime.utcnow() + datetime.timedelta(-1)).isoformat())
         return super().apply_async(targs, tkwargs, **kwargs)
 
-<<<<<<< HEAD
-    def do_run(self, start: [str, datetime.datetime]=None, end: [str, datetime.datetime]=None, force=False):
+    def do_run(self, start: [str, datetime.datetime]=None, end: [str, datetime.datetime]=None, limit: int=None, force=False):
         if self.config.disabled and not force:
-=======
-    def do_run(self, start: [str, datetime.datetime]=None, end: [str, datetime.datetime]=None, limit: int=None):
-        if self.config.disabled:
->>>>>>> 78606628
             raise Exception('Harvester {} is disabled. Either enable it or disable it\'s celery beat entry'.format(self.config))
 
         if not start and not end:
