--- conflicted
+++ resolved
@@ -96,17 +96,10 @@
         any_query = {}
         for k, v in info.any:
             k, v = self._query_pair(k, v)
-<<<<<<< HEAD
             if k and v:
                 any_query[k] = v
 
         if (info.any and not any_query) or (info.all and not all_query) or not (all_query or any_query):
-=======
-            if k is not None and v is not None:
-                q = Q(**{k: v})
-                any_query = any_query | q if any_query else q
-        if info.any and not any_query:
->>>>>>> 2ff19dc9
             return None
 
         query = {**any_query, **all_query}
